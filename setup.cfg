--- conflicted
+++ resolved
@@ -1,10 +1,6 @@
 [metadata]
 name = base-version-checker
-<<<<<<< HEAD
-version = 0.3.0
-=======
 version = 0.2.5
->>>>>>> a629dc0d
 author = kmfarley11
 author_email = kmfarley11@gmail.com
 description = Dev utility to verify hardcoded versions are in sync & updated
