--- conflicted
+++ resolved
@@ -11,11 +11,7 @@
 ## User install
 ```bash
 sudo apt install python3 python3-pip
-<<<<<<< HEAD
-python3 -m pip install version_checker-0.3.0-py3-none-any.whl
-=======
 python3 -m pip install version_checker-0.2.5-py3-none-any.whl
->>>>>>> a629dc0d
 version_checker -h
 ```
 
