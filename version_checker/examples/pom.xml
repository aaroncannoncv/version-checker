--- conflicted
+++ resolved
@@ -3,9 +3,5 @@
  
   <groupId>com.mycompany.app</groupId>
   <artifactId>my-app</artifactId>
-<<<<<<< HEAD
-  <version>0.3.0</version> <!--this comment helps bumpversion find my (and only my) version!-->
-=======
   <version>0.2.5</version> <!--this comment helps bumpversion find my (and only my) version!-->
->>>>>>> a629dc0d
 </project>