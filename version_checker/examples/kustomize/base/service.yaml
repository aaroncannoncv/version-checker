piVersion: serving.knative.dev/v1
kind: Service
metadata:
 name: helloworld-go
 namespace: default
spec:
 template:
  spec:
   containers:
<<<<<<< HEAD
    - image: gcr.io/knative-samples/helloworld-go:0.3.0
=======
    - image: gcr.io/knative-samples/helloworld-go:0.2.5
>>>>>>> a629dc0d
      env:
        - name: TARGET
          value: "Go Sample v1"<|MERGE_RESOLUTION|>--- conflicted
+++ resolved
@@ -7,11 +7,7 @@
  template:
   spec:
    containers:
-<<<<<<< HEAD
-    - image: gcr.io/knative-samples/helloworld-go:0.3.0
-=======
     - image: gcr.io/knative-samples/helloworld-go:0.2.5
->>>>>>> a629dc0d
       env:
         - name: TARGET
           value: "Go Sample v1"