'''
Version Checker module entry point
'''
<<<<<<< HEAD
__version__ = '0.3.0'
=======
__version__ = '0.2.5'
>>>>>>> a629dc0d
<|MERGE_RESOLUTION|>--- conflicted
+++ resolved
@@ -1,8 +1,4 @@
 '''
 Version Checker module entry point
 '''
-<<<<<<< HEAD
-__version__ = '0.3.0'
-=======
-__version__ = '0.2.5'
->>>>>>> a629dc0d
+__version__ = '0.2.5'